--- conflicted
+++ resolved
@@ -6,34 +6,12 @@
 use p3_matrix::dense::RowMajorMatrix;
 use p3_mersenne_31::Mersenne31 as Fp;
 
-<<<<<<< HEAD
-pub trait Chip<M: Machine> {
-=======
 const LOOKUP_DEGREE_BOUND: usize = 3;
 
 pub trait Chip<M: Machine> {
-    #[deprecated]
-    type F;
-    #[deprecated]
-    type FE;
-
->>>>>>> 6c9dd78c
     /// Generate the main trace for the chip given the provided machine.
     fn generate_trace(&self, machine: &M) -> RowMajorMatrix<M::F>;
 
-<<<<<<< HEAD
-    // fn bus_senders(&self) -> Vec<BusInteraction> {}
-    // fn bus_receivers(&self) -> Vec<BusInteraction> {}
-    // fn permutation_pairs(&self) -> Vec<PermutationPair> {}
-
-    ///// Generate the permutation trace for the chip given the provided machine.
-    //fn generate_permutation_trace(
-    //    &self,
-    //    machine: &M,
-    //    main_trace: RowMajorMatrix<Self::F>,
-    //    random_elements: Vec<Self::FE>,
-    //) -> RowMajorMatrix<Self::F>;
-=======
     fn local_sends(&self) -> Vec<Interaction<M::F>> {
         vec![]
     }
@@ -67,7 +45,6 @@
     // LogUp::<NUM_MEM_LOOKUPS, LOOKUP_DEGREE_BOUND>::new(MEM_LOOKUPS)
     //     .build_trace(&main_trace, random_elements)
     todo!()
->>>>>>> 6c9dd78c
 }
 
 #[macro_export]
