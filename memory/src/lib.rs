--- conflicted
+++ resolved
@@ -7,18 +7,12 @@
 use alloc::vec;
 use alloc::vec::Vec;
 use core::mem::transmute;
-<<<<<<< HEAD
-use p3_field::{AbstractField, Field, PrimeField, PrimeField64};
-use p3_matrix::dense::RowMajorMatrix;
-use p3_mersenne_31::Mersenne31 as Fp;
-=======
 use p3_air::VirtualPairCol;
 use p3_field::{AbstractField, Field, PrimeField, PrimeField32, PrimeField64};
 use p3_matrix::dense::RowMajorMatrix;
 use p3_mersenne_31::Mersenne31 as Fp;
 use valida_bus::MachineWithMemBus;
 use valida_machine::chip::Interaction;
->>>>>>> 6c9dd78c
 use valida_machine::{Chip, Machine, Word};
 
 pub mod columns;
@@ -91,12 +85,8 @@
 
 impl<F, M> Chip<M> for MemoryChip<F>
 where
-<<<<<<< HEAD
     F: PrimeField64,
-    M: MachineWithMemoryChip<F = F>,
-=======
-    M: MachineWithMemoryChip + MachineWithMemBus,
->>>>>>> 6c9dd78c
+    M: MachineWithMemoryChip<F = F> + MachineWithMemBus,
 {
     fn generate_trace(&self, machine: &M) -> RowMajorMatrix<M::F> {
         let mut ops = self
@@ -127,8 +117,6 @@
 
         RowMajorMatrix::new(rows.concat(), NUM_MEM_COLS)
     }
-<<<<<<< HEAD
-=======
 
     fn global_receives(&self, machine: &M) -> Vec<Interaction<M::F>> {
         let is_read: VirtualPairCol<M::F> = VirtualPairCol::single_main(MEM_COL_MAP.is_read);
@@ -145,7 +133,6 @@
         };
         vec![receive]
     }
->>>>>>> 6c9dd78c
 }
 
 impl<F: PrimeField64> MemoryChip<F> {
@@ -161,20 +148,16 @@
                 cols.is_read = F::ONE;
                 cols.addr = addr;
                 cols.value = value;
-                cols.is_read = Fp::ONE;
+                cols.is_read = F::ONE;
             }
             Operation::Write(addr, value) => {
                 cols.addr = addr;
                 cols.value = value;
-                cols.is_read = Fp::ONE;
+                cols.is_read = F::ONE;
             }
             Operation::DummyRead(addr, value) => {
                 cols.addr = addr;
                 cols.value = value;
-<<<<<<< HEAD
-                cols.is_dummy = F::ONE;
-=======
->>>>>>> 6c9dd78c
             }
         }
 
