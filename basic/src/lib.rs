--- conflicted
+++ resolved
@@ -2,7 +2,6 @@
 
 extern crate alloc;
 
-<<<<<<< HEAD
 use valida_alu_u32::{
     add::{Add32Chip, Add32Instruction, MachineWithAdd32Chip},
     //div::{Div32Instruction, MachineWithDiv32Chip},
@@ -10,12 +9,7 @@
     mul::{MachineWithMul32Chip, Mul32Chip, Mul32Instruction},
     //sub::{MachineWithSub32Chip, Sub32Chip, Sub32Instruction},
 };
-use valida_bus::{CpuMemBus, SharedCoprocessorBus};
-=======
-use valida_alu_u32::{ALU32Chip, MachineWithALU32Chip};
-use valida_alu_u32::{Add32Instruction, Mul32Instruction};
 use valida_bus::{CpuMemBus, MachineWithGeneralBus, MachineWithMemBus, SharedCoprocessorBus};
->>>>>>> 6c9dd78c
 use valida_cpu::{
     BeqInstruction, BneInstruction, Imm32Instruction, JalInstruction, JalvInstruction,
     Load32Instruction, Store32Instruction,
@@ -61,27 +55,15 @@
     #[chip]
     mem: MemoryChip<Fp>,
     #[chip]
-<<<<<<< HEAD
     add_u32: Add32Chip<Fp>,
+    #[chip]
+    mul_u32: Mul32Chip<Fp>,
     //#[chip]
     //sub_u32: Sub32Chip<F>,
-    #[chip]
-    mul_u32: Mul32Chip<Fp>,
     //#[chip]
     //div_u32: Div32Chip<F>,
     //#[chip]
     //lt_u32: Lt32Chip<F>,
-    #[bus(cpu, mem)]
-    cpu_mem_bus: CpuMemBus,
-    #[bus(cpu, alu_u32)]
-    cpu_alu_u32_bus: SharedCoprocessorBus,
-=======
-    alu_u32: ALU32Chip,
-    // TODO: Not needed with current Interactions API?
-    // #[bus(cpu, mem)]
-    // cpu_mem_bus: CpuMemBus,
-    // #[bus(cpu, alu_u32)]
-    // cpu_alu_u32_bus: SharedCoprocessorBus,
 }
 
 impl MachineWithGeneralBus for BasicMachine {
@@ -94,7 +76,6 @@
     fn mem_bus(&self) -> usize {
         1
     }
->>>>>>> 6c9dd78c
 }
 
 impl MachineWithCpuChip for BasicMachine {
